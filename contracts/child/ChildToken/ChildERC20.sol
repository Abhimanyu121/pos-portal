pragma solidity ^0.6.6;

import {ERC20} from "@openzeppelin/contracts/token/ERC20/ERC20.sol";
import {AccessControlMixin} from "../../common/AccessControlMixin.sol";
import {IChildToken} from "./IChildToken.sol";
import {NativeMetaTransaction} from "../../common/NativeMetaTransaction.sol";
import {ChainConstants} from "../../ChainConstants.sol";
import {ContextMixin} from "../../common/ContextMixin.sol";


<<<<<<< HEAD
contract ChildERC20 is ERC20, IChildToken, AccessControl, NativeMetaTransaction, ChainConstants {
=======
contract ChildERC20 is
    ERC20,
    IChildToken,
    AccessControlMixin,
    NetworkAgnostic,
    ChainConstants,
    ContextMixin
{
>>>>>>> c810a240
    bytes32 public constant DEPOSITOR_ROLE = keccak256("DEPOSITOR_ROLE");

    constructor(
        string memory name_,
        string memory symbol_,
        uint8 decimals_
<<<<<<< HEAD
    ) public ERC20(name_, symbol_) NativeMetaTransaction(name_, ERC712_VERSION) {
=======
    ) public ERC20(name_, symbol_) NetworkAgnostic(name_, ERC712_VERSION, ROOT_CHAIN_ID) {
        _setupContractId("ChildERC20");
>>>>>>> c810a240
        _setupDecimals(decimals_);
        _setupRole(DEFAULT_ADMIN_ROLE, _msgSender());
        _setupRole(DEPOSITOR_ROLE, _msgSender());
    }

    function _msgSender()
        internal
        override
        view
        returns (address payable sender)
    {
        return ContextMixin.msgSender();
    }

    /**
     * @notice called when token is deposited on root chain
     * @dev Should be callable only by ChildChainManager
     * Should handle deposit by minting the required amount for user
     * Make sure minting is done only by this function
     * @param user user address for whom deposit is being done
     * @param depositData abi encoded amount
     */
    function deposit(address user, bytes calldata depositData)
        external
        override
        only(DEPOSITOR_ROLE)
    {
        uint256 amount = abi.decode(depositData, (uint256));
        _mint(user, amount);
    }

    /**
     * @notice called when user wants to withdraw tokens back to root chain
     * @dev Should burn user's tokens. This transaction will be verified when exiting on root chain
     * @param amount amount of tokens to withdraw
     */
    function withdraw(uint256 amount) external {
        _burn(_msgSender(), amount);
    }
}<|MERGE_RESOLUTION|>--- conflicted
+++ resolved
@@ -8,30 +8,22 @@
 import {ContextMixin} from "../../common/ContextMixin.sol";
 
 
-<<<<<<< HEAD
-contract ChildERC20 is ERC20, IChildToken, AccessControl, NativeMetaTransaction, ChainConstants {
-=======
 contract ChildERC20 is
     ERC20,
     IChildToken,
     AccessControlMixin,
-    NetworkAgnostic,
+    NativeMetaTransaction,
     ChainConstants,
     ContextMixin
 {
->>>>>>> c810a240
     bytes32 public constant DEPOSITOR_ROLE = keccak256("DEPOSITOR_ROLE");
 
     constructor(
         string memory name_,
         string memory symbol_,
         uint8 decimals_
-<<<<<<< HEAD
     ) public ERC20(name_, symbol_) NativeMetaTransaction(name_, ERC712_VERSION) {
-=======
-    ) public ERC20(name_, symbol_) NetworkAgnostic(name_, ERC712_VERSION, ROOT_CHAIN_ID) {
         _setupContractId("ChildERC20");
->>>>>>> c810a240
         _setupDecimals(decimals_);
         _setupRole(DEFAULT_ADMIN_ROLE, _msgSender());
         _setupRole(DEPOSITOR_ROLE, _msgSender());
