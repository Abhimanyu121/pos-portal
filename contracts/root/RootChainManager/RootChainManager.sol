pragma solidity ^0.6.6;

import {IRootChainManager} from "./IRootChainManager.sol";
import {IStateSender} from "../StateSender/IStateSender.sol";
import {ICheckpointManager} from "../ICheckpointManager.sol";
import {RLPReader} from "../../lib/RLPReader.sol";
import {MerklePatriciaProof} from "../../lib/MerklePatriciaProof.sol";
import {Merkle} from "../../lib/Merkle.sol";
import {ITokenPredicate} from "../TokenPredicates/ITokenPredicate.sol";
import {Initializable} from "../../common/Initializable.sol";
import {AccessControl} from "@openzeppelin/contracts/access/AccessControl.sol";

contract RootChainManager is IRootChainManager, Initializable, AccessControl {
    using RLPReader for bytes;
    using RLPReader for RLPReader.RLPItem;
    using Merkle for bytes32;

    // maybe DEPOSIT and MAP_TOKEN can be reduced to bytes4
    bytes32 public constant DEPOSIT = keccak256("DEPOSIT");
    bytes32 public constant MAP_TOKEN = keccak256("MAP_TOKEN");
    address public constant ETHER_ADDRESS = 0xEeeeeEeeeEeEeeEeEeEeeEEEeeeeEeeeeeeeEEeE;
    bytes32 public constant MAPPER_ROLE = keccak256("MAPPER_ROLE");

    // maybe typeToPredicate can be reduced to bytes4
    mapping(bytes32 => address) public typeToPredicate;
    mapping(address => address) public rootToChildToken;
    mapping(address => address) public childToRootToken;
    mapping(address => bytes32) public tokenToType;
    mapping(bytes32 => bool) public processedExits;

    IStateSender private _stateSender;
    ICheckpointManager private _checkpointManager;
    address public childChainManagerAddress;

    modifier only(bytes32 role) {
        require(
            hasRole(role, _msgSender()),
            "RootChainManager: INSUFFICIENT_PERMISSIONS"
        );
        _;
    }

    receive() external payable {
        _depositEtherFor(_msgSender());
    }

    function initialize(address _owner) external initializer {
        _setupRole(DEFAULT_ADMIN_ROLE, _owner);
        _setupRole(MAPPER_ROLE, _owner);
    }

    function setStateSender(address newStateSender)
        external
        only(DEFAULT_ADMIN_ROLE)
    {
        _stateSender = IStateSender(newStateSender);
    }

    function stateSenderAddress() external view returns (address) {
        return address(_stateSender);
    }

    function setCheckpointManager(address newCheckpointManager)
        external
        only(DEFAULT_ADMIN_ROLE)
    {
        _checkpointManager = ICheckpointManager(newCheckpointManager);
    }

    function checkpointManagerAddress() external view returns (address) {
        return address(_checkpointManager);
    }

    function setChildChainManagerAddress(address newChildChainManager)
        external
        only(DEFAULT_ADMIN_ROLE)
    {
        require(newChildChainManager != address(0x0), "RootChainManager: INVALID_CHILD_CHAIN_ADDRESS");
        childChainManagerAddress = newChildChainManager;
    }

    function registerPredicate(bytes32 tokenType, address predicateAddress)
        external
        override
        only(MAPPER_ROLE)
    {
        typeToPredicate[tokenType] = predicateAddress;
        emit PredicateRegistered(tokenType, predicateAddress);
    }

    function mapToken(
        address rootToken,
        address childToken,
        bytes32 tokenType
    ) external override only(MAPPER_ROLE) {
        require(
            typeToPredicate[tokenType] != address(0x0),
            "RootChainManager: TOKEN_TYPE_NOT_SUPPORTED"
        );

        rootToChildToken[rootToken] = childToken;
        childToRootToken[childToken] = rootToken;
        tokenToType[rootToken] = tokenType;

        emit TokenMapped(rootToken, childToken, tokenType);

        bytes memory syncData = abi.encode(rootToken, childToken, tokenType);
        _stateSender.syncState(
            childChainManagerAddress,
            abi.encode(MAP_TOKEN, syncData)
        );
    }

    function depositEtherFor(address user) external override payable {
        _depositEtherFor(user);
    }

    function depositFor(
        address user,
        address rootToken,
        bytes calldata depositData
    ) external override {
        require(
            rootToken != ETHER_ADDRESS,
            "RootChainManager: INVALID_ROOT_TOKEN"
        );
        _depositFor(user, rootToken, depositData);
    }

    function _depositEtherFor(address user) private {
        bytes memory depositData = abi.encode(msg.value);
        _depositFor(user, ETHER_ADDRESS, depositData);

        // payable(typeToPredicate[tokenToType[ETHER_ADDRESS]]).transfer(msg.value);
        // transfer doesn't work as expected when receiving contract is proxified so using call
<<<<<<< HEAD
        (bool success, ) = typeToPredicate[tokenToType[ETHER_ADDRESS]].call{value: msg.value}("");
=======
        (bool success, /* bytes memory data */) = typeToPredicate[tokenToType[ETHER_ADDRESS]].call{value: msg.value}("");
>>>>>>> ef90cb31
        if (!success) {
            revert("RootChainManager: ETHER_TRANSFER_FAILED");
        }
    }

    function _depositFor(
        address user,
        address rootToken,
        bytes memory depositData
    ) private {
        require(
            rootToChildToken[rootToken] != address(0x0) &&
               tokenToType[rootToken] != 0,
            "RootChainManager: TOKEN_NOT_MAPPED"
        );
        address predicateAddress = typeToPredicate[tokenToType[rootToken]];
        require(
            predicateAddress != address(0),
            "RootChainManager: INVALID_TOKEN_TYPE"
        );
        require(
            user != address(0),
            "RootChainManager: INVALID_USER"
        );

        ITokenPredicate(predicateAddress).lockTokens(
            _msgSender(),
            user,
            rootToken,
            depositData
        );
        bytes memory syncData = abi.encode(user, rootToken, depositData);
        _stateSender.syncState(
            childChainManagerAddress,
            abi.encode(DEPOSIT, syncData)
        );
    }

    /**
     * @param inputData RLP encoded data of the reference tx containing following list of fields
     *  0 - headerNumber Header block number of which the reference tx was a part of
     *  1 - blockProof Proof that the block header (in the child chain) is a leaf in the submitted merkle root
     *  2 - blockNumber Block number of which the reference tx is a part of
     *  3 - blockTime Reference tx block time
     *  4 - blocktxRoot Transactions root of block
     *  5 - blockReceiptsRoot Receipts root of block
     *  6 - receipt Receipt of the reference transaction
     *  7 - receiptProof Merkle proof of the reference receipt
     *  8 - branchMask Merkle proof branchMask for the receipt
     *  9 - logIndex Log Index to read from the receipt
     */
    function exit(bytes calldata inputData) external override {
        RLPReader.RLPItem[] memory inputDataRLPList = inputData
            .toRlpItem()
            .toList();

        // checking if exit has already been processed
        // unique exit is identified using hash of (blockNumber, receipt, logIndex)
        bytes32 exitHash = keccak256(
            abi.encodePacked(
<<<<<<< HEAD
                inputDataRLPList[2].toBytes(), // blockNumber
                inputDataRLPList[6].toBytes(), // receipt
=======
                inputDataRLPList[2].toUint(), // blockNumber
                inputDataRLPList[8].toUint(), // branchMask
>>>>>>> ef90cb31
                inputDataRLPList[9].toUint() // logIndex
            )
        );
        require(
            processedExits[exitHash] == false,
            "RootChainManager: EXIT_ALREADY_PROCESSED"
        );
        processedExits[exitHash] = true;

        // verifying child withdraw log
        RLPReader.RLPItem[] memory receiptRLPList = inputDataRLPList[6]
            .toBytes()
            .toRlpItem()
            .toList();
        RLPReader.RLPItem memory logRLP = receiptRLPList[3]
            .toList()[inputDataRLPList[9].toUint()]; /* logIndex */

        address childToken = RLPReader.toAddress(logRLP.toList()[0]); // log emitter address field
        require(
            childToRootToken[childToken] != address(0),
            "RootChainManager: TOKEN_NOT_MAPPED"
        );

        address predicateAddress = typeToPredicate[
            tokenToType[
                childToRootToken[childToken]
            ]
        ];

        require(
            inputDataRLPList[8].toUint() &
                0xFFFFFFFFFFFFFFFFFFFFFFFFFFFFFFFFFFFFFFFFFFFFFFFFFFFFFFFF00000000 ==
                0,
            "RootChainManager: INVALID_BRANCH_MASK"
        );

        // verify receipt inclusion
        require(
            MerklePatriciaProof.verify(
                inputDataRLPList[6].toBytes(), // receipt
                inputDataRLPList[8].toBytes(), // branchMask
                inputDataRLPList[7].toBytes(), // receiptProof
                bytes32(inputDataRLPList[5].toUint()) // receiptsRoot
            ),
            "RootChainManager: INVALID_PROOF"
        );

        // verify checkpoint inclusion
        _checkBlockMembershipInCheckpoint(
            inputDataRLPList[2].toUint(), // blockNumber
            inputDataRLPList[3].toUint(), // blockTime
            bytes32(inputDataRLPList[4].toUint()), // txRoot
            bytes32(inputDataRLPList[5].toUint()), // receiptRoot
            inputDataRLPList[0].toUint(), // headerNumber
            inputDataRLPList[1].toBytes() // blockProof
        );

        ITokenPredicate(predicateAddress).exitTokens(
            _msgSender(),
            childToRootToken[childToken],
            logRLP.toRlpBytes()
        );
    }

    function _checkBlockMembershipInCheckpoint(
        uint256 blockNumber,
        uint256 blockTime,
        bytes32 txRoot,
        bytes32 receiptRoot,
        uint256 headerNumber,
        bytes memory blockProof
    ) private view returns (uint256) {
        (
            bytes32 headerRoot,
            uint256 startBlock,
            ,
            uint256 createdAt,

        ) = _checkpointManager.headerBlocks(headerNumber);

        require(
            keccak256(
                abi.encodePacked(blockNumber, blockTime, txRoot, receiptRoot)
            )
                .checkMembership(
                blockNumber - startBlock,
                headerRoot,
                blockProof
            ),
            "RootChainManager: INVALID_HEADER"
        );
        return createdAt;
    }
}<|MERGE_RESOLUTION|>--- conflicted
+++ resolved
@@ -133,11 +133,7 @@
 
         // payable(typeToPredicate[tokenToType[ETHER_ADDRESS]]).transfer(msg.value);
         // transfer doesn't work as expected when receiving contract is proxified so using call
-<<<<<<< HEAD
-        (bool success, ) = typeToPredicate[tokenToType[ETHER_ADDRESS]].call{value: msg.value}("");
-=======
         (bool success, /* bytes memory data */) = typeToPredicate[tokenToType[ETHER_ADDRESS]].call{value: msg.value}("");
->>>>>>> ef90cb31
         if (!success) {
             revert("RootChainManager: ETHER_TRANSFER_FAILED");
         }
@@ -198,13 +194,8 @@
         // unique exit is identified using hash of (blockNumber, receipt, logIndex)
         bytes32 exitHash = keccak256(
             abi.encodePacked(
-<<<<<<< HEAD
-                inputDataRLPList[2].toBytes(), // blockNumber
-                inputDataRLPList[6].toBytes(), // receipt
-=======
                 inputDataRLPList[2].toUint(), // blockNumber
                 inputDataRLPList[8].toUint(), // branchMask
->>>>>>> ef90cb31
                 inputDataRLPList[9].toUint() // logIndex
             )
         );
