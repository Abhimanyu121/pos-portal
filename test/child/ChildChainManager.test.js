import chai from 'chai'
import chaiAsPromised from 'chai-as-promised'
import chaiBN from 'chai-bn'
import BN from 'bn.js'
import { defaultAbiCoder as abi } from 'ethers/utils/abi-coder'
import { expectRevert } from '@openzeppelin/test-helpers'

import * as deployer from '../helpers/deployer'
import { mockValues, etherAddress } from '../helpers/constants'
import logDecoder from '../helpers/log-decoder.js'
import { constructERC1155DepositData } from '../helpers/utils'

// Enable and inject BN dependency
chai
  .use(chaiAsPromised)
  .use(chaiBN(BN))
  .should()

const should = chai.should()

contract('ChildChainManager', async(accounts) => {
  describe('Map tokens', async() => {
    let contracts
    before(async() => {
      contracts = await deployer.deployFreshChildContracts(accounts)
    })

    it('Can set rootToChildToken map', async() => {
      // 0x9fB29AAc15b9A4B7F17c3385939b007540f4d791
      const mockParent = mockValues.addresses[0]
      const mockChild = mockValues.addresses[1]
      await contracts.childChainManager.mapToken(mockParent, mockChild)
      const childTokenAddress = await contracts.childChainManager.rootToChildToken(mockParent)
      childTokenAddress.should.equal(mockChild)
    })

    it('Can set childToRootToken map', async() => {
      const mockParent = mockValues.addresses[2]
      const mockChild = mockValues.addresses[3]
      await contracts.childChainManager.mapToken(mockParent, mockChild)
      const parentTokenAddress = await contracts.childChainManager.childToRootToken(mockChild)
      parentTokenAddress.should.equal(mockParent)
    })
  })

  describe('Deposit ERC20 on receiving state', async() => {
    const depositAmount = mockValues.amounts[0]
    const depositReceiver = mockValues.addresses[4]
    const syncId = mockValues.numbers[0]
    let contracts
    let oldAccountBalance
    let stateReceiveTx
    let transferLog

    before(async() => {
<<<<<<< HEAD
      contracts = await deployer.deployInitializedContracts(accounts)
      dummyChildERC20 = contracts.child.dummyERC20
      dummyRootERC20 = contracts.root.dummyERC20
      childChainManager = contracts.child.childChainManager
      oldAccountBalance = await dummyChildERC20.balanceOf(depositReceiver)
=======
      contracts = await deployer.deployInitializedContracts()
      oldAccountBalance = await contracts.child.dummyERC20.balanceOf(depositReceiver)
>>>>>>> 53755081
    })

    it('Can receive ERC20 deposit sync', async() => {
      const depositData = abi.encode(['uint256'], [depositAmount.toString()])
      const syncData = abi.encode(
        ['address', 'address', 'bytes'],
        [depositReceiver, contracts.root.dummyERC20.address, depositData]
      )
      const syncType = await contracts.child.childChainManager.DEPOSIT()
      const syncBytes = abi.encode(
        ['bytes32', 'bytes'],
        [syncType, syncData]
      )
      stateReceiveTx = await contracts.child.childChainManager
        .onStateReceive(syncId, syncBytes, { from: accounts[0] })
      should.exist(stateReceiveTx)
    })

    it('Should emit Transfer log', () => {
      const logs = logDecoder.decodeLogs(stateReceiveTx.receipt.rawLogs)
      transferLog = logs.find(l => l.event === 'Transfer')
      should.exist(transferLog)
    })

    describe('Correct values should be emitted in Transfer log', () => {
      it('Event should be emitted by correct contract', () => {
        transferLog.address.should.equal(
          contracts.child.dummyERC20.address.toLowerCase()
        )
      })

      it('Should emit proper From', () => {
        transferLog.args.from.should.equal(mockValues.zeroAddress)
      })

      it('Should emit proper To', () => {
        transferLog.args.to.should.equal(depositReceiver)
      })

      it('Should emit correct amount', () => {
        const transferLogAmount = new BN(transferLog.args.value.toString())
        transferLogAmount.should.be.bignumber.that.equals(depositAmount)
      })
    })

    it('Deposit amount should be credited to deposit receiver', async() => {
      const newAccountBalance = await contracts.child.dummyERC20.balanceOf(depositReceiver)
      newAccountBalance.should.be.a.bignumber.that.equals(
        oldAccountBalance.add(depositAmount)
      )
    })
  })

  describe('Deposit MaticWETH on receiving state', async() => {
    const depositAmount = mockValues.amounts[0]
    const depositReceiver = mockValues.addresses[4]
    const syncId = mockValues.numbers[0]
    let contracts
    let oldAccountBalance
    let stateReceiveTx
    let transferLog

    before(async() => {
      contracts = await deployer.deployInitializedContracts()
      oldAccountBalance = await contracts.child.maticWETH.balanceOf(depositReceiver)
    })

    it('Can receive MaticWETH deposit sync', async() => {
      const depositData = abi.encode(['uint256'], [depositAmount.toString()])
      const syncData = abi.encode(
        ['address', 'address', 'bytes'],
        [depositReceiver, etherAddress, depositData]
      )
      const syncType = await contracts.child.childChainManager.DEPOSIT()
      const syncBytes = abi.encode(
        ['bytes32', 'bytes'],
        [syncType, syncData]
      )
      stateReceiveTx = await contracts.child.childChainManager
        .onStateReceive(syncId, syncBytes, { from: accounts[0] })
      should.exist(stateReceiveTx)
    })

    it('Should emit Transfer log', () => {
      const logs = logDecoder.decodeLogs(stateReceiveTx.receipt.rawLogs)
      transferLog = logs.find(l => l.event === 'Transfer')
      should.exist(transferLog)
    })

    describe('Correct values should be emitted in Transfer log', () => {
      it('Event should be emitted by correct contract', () => {
        transferLog.address.should.equal(
          contracts.child.maticWETH.address.toLowerCase()
        )
      })

      it('Should emit proper From', () => {
        transferLog.args.from.should.equal(mockValues.zeroAddress)
      })

      it('Should emit proper To', () => {
        transferLog.args.to.should.equal(depositReceiver)
      })

      it('Should emit correct amount', () => {
        const transferLogAmount = new BN(transferLog.args.value.toString())
        transferLogAmount.should.be.bignumber.that.equals(depositAmount)
      })
    })

    it('Deposit amount should be credited to deposit receiver', async() => {
      const newAccountBalance = await contracts.child.maticWETH.balanceOf(depositReceiver)
      newAccountBalance.should.be.a.bignumber.that.equals(
        oldAccountBalance.add(depositAmount)
      )
    })
  })

  describe('Deposit ERC721 on receiving state', async() => {
    const depositTokenId = mockValues.numbers[9]
    const depositReceiver = mockValues.addresses[3]
    const syncId = mockValues.numbers[4]
    let contracts
    let stateReceiveTx
    let transferLog

    before(async() => {
      contracts = await deployer.deployInitializedContracts()
    })

    it('Token should not exist before deposit', async() => {
      await expectRevert(contracts.child.dummyERC721.ownerOf(depositTokenId), 'ERC721: owner query for nonexistent token')
    })

    it('Can receive ERC721 deposit sync', async() => {
      const depositData = abi.encode(['uint256'], [depositTokenId])
      const syncData = abi.encode(
        ['address', 'address', 'bytes'],
        [depositReceiver, contracts.root.dummyERC721.address, depositData]
      )
      const syncType = await contracts.child.childChainManager.DEPOSIT()
      const syncBytes = abi.encode(
        ['bytes32', 'bytes'],
        [syncType, syncData]
      )
      stateReceiveTx = await contracts.child.childChainManager
        .onStateReceive(syncId, syncBytes, { from: accounts[0] })
      should.exist(stateReceiveTx)
    })

    it('Should emit Transfer log', () => {
      const logs = logDecoder.decodeLogs(stateReceiveTx.receipt.rawLogs)
      transferLog = logs.find(l => l.event === 'Transfer')
      should.exist(transferLog)
    })

    describe('Correct values should be emitted in Transfer log', () => {
      it('Event should be emitted by correct contract', () => {
        transferLog.address.should.equal(
          contracts.child.dummyERC721.address.toLowerCase()
        )
      })

      it('Should emit proper From', () => {
        transferLog.args.from.should.equal(mockValues.zeroAddress)
      })

      it('Should emit proper To', () => {
        transferLog.args.to.should.equal(depositReceiver)
      })

      it('Should emit correct tokenId', () => {
        const transferLogTokenId = transferLog.args.tokenId
        transferLogTokenId.toNumber().should.equal(depositTokenId)
      })
    })

    it('Deposit token should be credited to deposit receiver', async() => {
      const owner = await contracts.child.dummyERC721.ownerOf(depositTokenId)
      owner.should.equal(depositReceiver)
    })
  })

  describe('Deposit ERC1155 on receiving state', async() => {
    const depositTokenId = mockValues.numbers[9]
    const depositAmount = mockValues.amounts[2]
    const depositReceiver = mockValues.addresses[3]
    const syncId = mockValues.numbers[4]
    let contracts
    let stateReceiveTx
    let transferLog
    let oldAccountBalance

    before(async() => {
      contracts = await deployer.deployInitializedContracts()
      oldAccountBalance = await contracts.child.dummyERC1155.balanceOf(depositReceiver, depositTokenId)
    })

    it('Can receive ERC1155 deposit sync', async() => {
      const depositData = constructERC1155DepositData([depositTokenId], [depositAmount])
      const syncData = abi.encode(
        ['address', 'address', 'bytes'],
        [depositReceiver, contracts.root.dummyERC1155.address, depositData]
      )
      const syncType = await contracts.child.childChainManager.DEPOSIT()
      const syncBytes = abi.encode(
        ['bytes32', 'bytes'],
        [syncType, syncData]
      )
      stateReceiveTx = await contracts.child.childChainManager
        .onStateReceive(syncId, syncBytes, { from: accounts[0] })
      should.exist(stateReceiveTx)
    })

    it('Should emit TransferBatch log', () => {
      const logs = logDecoder.decodeLogs(stateReceiveTx.receipt.rawLogs)
      transferLog = logs.find(l => l.event === 'TransferBatch')
      should.exist(transferLog)
    })

    describe('Correct values should be emitted in TransferBatch log', () => {
      it('Event should be emitted by correct contract', () => {
        transferLog.address.should.equal(
          contracts.child.dummyERC1155.address.toLowerCase()
        )
      })

      it('Should emit proper operator', () => {
        transferLog.args.operator.should.equal(contracts.child.childChainManager.address)
      })

      it('Should emit proper from', () => {
        transferLog.args.from.should.equal(mockValues.zeroAddress)
      })

      it('Should emit proper to', () => {
        transferLog.args.to.should.equal(depositReceiver)
      })

      it('Should emit correct tokenId', () => {
        const transferLogTokenId = transferLog.args.ids[0]
        transferLogTokenId.toNumber().should.equal(depositTokenId)
      })

      it('Should emit correct amount', () => {
        const transferLogAmount = new BN(transferLog.args.values[0].toString())
        transferLogAmount.should.be.bignumber.that.equals(depositAmount)
      })
    })

    it('Deposit tokens should be credited to deposit receiver', async() => {
      const newAccountBalance = await contracts.child.dummyERC1155.balanceOf(depositReceiver, depositTokenId)
      newAccountBalance.should.be.a.bignumber.that.equals(
        oldAccountBalance.add(depositAmount)
      )
    })
  })

  describe('Deposit batch ERC1155 on receiving state', async() => {
    const depositTokenIdA = mockValues.numbers[9]
    const depositTokenIdB = mockValues.numbers[3]
    const depositTokenIdC = mockValues.numbers[4]
    const depositAmountA = mockValues.amounts[2]
    const depositAmountB = mockValues.amounts[6]
    const depositAmountC = mockValues.amounts[7]
    const depositReceiver = mockValues.addresses[3]
    const syncId = mockValues.numbers[9]
    let contracts
    let stateReceiveTx
    let transferLog
    let oldAccountBalanceA
    let oldAccountBalanceB
    let oldAccountBalanceC

    before(async() => {
      contracts = await deployer.deployInitializedContracts()
      oldAccountBalanceA = await contracts.child.dummyERC1155.balanceOf(depositReceiver, depositTokenIdA)
      oldAccountBalanceB = await contracts.child.dummyERC1155.balanceOf(depositReceiver, depositTokenIdB)
      oldAccountBalanceC = await contracts.child.dummyERC1155.balanceOf(depositReceiver, depositTokenIdC)
    })

    it('Can receive ERC1155 deposit sync', async() => {
      const depositData = constructERC1155DepositData(
        [depositTokenIdA, depositTokenIdB, depositTokenIdC],
        [depositAmountA, depositAmountB, depositAmountC]
      )
      const syncData = abi.encode(
        ['address', 'address', 'bytes'],
        [depositReceiver, contracts.root.dummyERC1155.address, depositData]
      )
      const syncType = await contracts.child.childChainManager.DEPOSIT()
      const syncBytes = abi.encode(
        ['bytes32', 'bytes'],
        [syncType, syncData]
      )
      stateReceiveTx = await contracts.child.childChainManager
        .onStateReceive(syncId, syncBytes, { from: accounts[0] })
      should.exist(stateReceiveTx)
    })

    it('Should emit Transfer log', () => {
      const logs = logDecoder.decodeLogs(stateReceiveTx.receipt.rawLogs)
      transferLog = logs.find(l => l.event === 'TransferBatch')
      should.exist(transferLog)
    })

    describe('Correct values should be emitted in TransferBatch log', () => {
      it('Event should be emitted by correct contract', () => {
        transferLog.address.should.equal(
          contracts.child.dummyERC1155.address.toLowerCase()
        )
      })

      it('Should emit proper operator', () => {
        transferLog.args.operator.should.equal(contracts.child.childChainManager.address)
      })

      it('Should emit proper from', () => {
        transferLog.args.from.should.equal(mockValues.zeroAddress)
      })

      it('Should emit proper to', () => {
        transferLog.args.to.should.equal(depositReceiver)
      })

      it('Should emit correct tokenId for A', () => {
        const transferLogTokenId = transferLog.args.ids[0]
        transferLogTokenId.toNumber().should.equal(depositTokenIdA)
      })

      it('Should emit correct tokenId for B', () => {
        const transferLogTokenId = transferLog.args.ids[1]
        transferLogTokenId.toNumber().should.equal(depositTokenIdB)
      })

      it('Should emit correct tokenId for C', () => {
        const transferLogTokenId = transferLog.args.ids[2]
        transferLogTokenId.toNumber().should.equal(depositTokenIdC)
      })

      it('Should emit correct amount for A', () => {
        const transferLogAmount = new BN(transferLog.args.values[0].toString())
        transferLogAmount.should.be.bignumber.that.equals(depositAmountA)
      })

      it('Should emit correct amount for B', () => {
        const transferLogAmount = new BN(transferLog.args.values[1].toString())
        transferLogAmount.should.be.bignumber.that.equals(depositAmountB)
      })

      it('Should emit correct amount for C', () => {
        const transferLogAmount = new BN(transferLog.args.values[2].toString())
        transferLogAmount.should.be.bignumber.that.equals(depositAmountC)
      })
    })

    it('Deposit tokens should be credited to deposit receiver for A', async() => {
      const newAccountBalance = await contracts.child.dummyERC1155.balanceOf(depositReceiver, depositTokenIdA)
      newAccountBalance.should.be.a.bignumber.that.equals(
        oldAccountBalanceA.add(depositAmountA)
      )
    })

    it('Deposit tokens should be credited to deposit receiver for B', async() => {
      const newAccountBalance = await contracts.child.dummyERC1155.balanceOf(depositReceiver, depositTokenIdB)
      newAccountBalance.should.be.a.bignumber.that.equals(
        oldAccountBalanceB.add(depositAmountB)
      )
    })

    it('Deposit tokens should be credited to deposit receiver for C', async() => {
      const newAccountBalance = await contracts.child.dummyERC1155.balanceOf(depositReceiver, depositTokenIdC)
      newAccountBalance.should.be.a.bignumber.that.equals(
        oldAccountBalanceC.add(depositAmountC)
      )
    })
  })
})<|MERGE_RESOLUTION|>--- conflicted
+++ resolved
@@ -53,16 +53,8 @@
     let transferLog
 
     before(async() => {
-<<<<<<< HEAD
-      contracts = await deployer.deployInitializedContracts(accounts)
-      dummyChildERC20 = contracts.child.dummyERC20
-      dummyRootERC20 = contracts.root.dummyERC20
-      childChainManager = contracts.child.childChainManager
-      oldAccountBalance = await dummyChildERC20.balanceOf(depositReceiver)
-=======
       contracts = await deployer.deployInitializedContracts()
       oldAccountBalance = await contracts.child.dummyERC20.balanceOf(depositReceiver)
->>>>>>> 53755081
     })
 
     it('Can receive ERC20 deposit sync', async() => {
