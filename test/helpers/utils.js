import BN from 'bn.js'
<<<<<<< HEAD
import bip39 from 'bip39'
import hdkey from 'ethereumjs-wallet/hdkey'
import packageJSON from '../../package.json'
=======
import { defaultAbiCoder as abi } from 'ethers/utils/abi-coder'
>>>>>>> 53755081

export const encodeStateSyncerData = (user, rootToken, amount) => {
  return '0x' +
    user.slice(2).padStart(64, '0') +
    rootToken.slice(2).padStart(64, '0') +
    amount.toString(16).padStart(64, '0')
}

export const decodeStateSenderData = (data) => {
  const user = '0x' + data.slice(26, 66)
  const rootToken = '0x' + data.slice(90, 130)
  const amount = new BN(data.slice(131, 194), 16)
  return { user, rootToken, amount }
}

<<<<<<< HEAD
export function assertBigNumberEquality(num1, num2) {
  if (!BN.isBN(num1)) num1 = web3.utils.toBN(num1.toString())
  if (!BN.isBN(num2)) num2 = web3.utils.toBN(num2.toString())
  assert(
    num1.eq(num2),
    `expected ${num1.toString(10)} and ${num2.toString(10)} to be equal`
  )
}

export const mnemonics = packageJSON.config.mnemonics
export function generateFirstWallets(mnemonics, n, hdPathIndex = 0) {
  const hdwallet = hdkey.fromMasterSeed(bip39.mnemonicToSeed(mnemonics))
  const result = []
  for (let i = 0; i < n; i++) {
    const node = hdwallet.derivePath(`m/44'/60'/0'/0/${i + hdPathIndex}`)
    result.push(node.getWallet())
  }

  return result
=======
export const constructERC1155DepositData = (ids, amounts) => {
  return abi.encode(
    [
      'uint256[]',
      'uint256[]',
      'bytes'
    ],
    [
      ids.map(i => i.toString()),
      amounts.map(a => a.toString()),
      ['0x0']
    ]
  )
>>>>>>> 53755081
}<|MERGE_RESOLUTION|>--- conflicted
+++ resolved
@@ -1,11 +1,8 @@
 import BN from 'bn.js'
-<<<<<<< HEAD
+import { defaultAbiCoder as abi } from 'ethers/utils/abi-coder'
 import bip39 from 'bip39'
 import hdkey from 'ethereumjs-wallet/hdkey'
 import packageJSON from '../../package.json'
-=======
-import { defaultAbiCoder as abi } from 'ethers/utils/abi-coder'
->>>>>>> 53755081
 
 export const encodeStateSyncerData = (user, rootToken, amount) => {
   return '0x' +
@@ -21,7 +18,21 @@
   return { user, rootToken, amount }
 }
 
-<<<<<<< HEAD
+export const constructERC1155DepositData = (ids, amounts) => {
+  return abi.encode(
+    [
+      'uint256[]',
+      'uint256[]',
+      'bytes'
+    ],
+    [
+      ids.map(i => i.toString()),
+      amounts.map(a => a.toString()),
+      ['0x0']
+    ]
+  )
+}
+
 export function assertBigNumberEquality(num1, num2) {
   if (!BN.isBN(num1)) num1 = web3.utils.toBN(num1.toString())
   if (!BN.isBN(num2)) num2 = web3.utils.toBN(num2.toString())
@@ -41,19 +52,4 @@
   }
 
   return result
-=======
-export const constructERC1155DepositData = (ids, amounts) => {
-  return abi.encode(
-    [
-      'uint256[]',
-      'uint256[]',
-      'bytes'
-    ],
-    [
-      ids.map(i => i.toString()),
-      amounts.map(a => a.toString()),
-      ['0x0']
-    ]
-  )
->>>>>>> 53755081
 }