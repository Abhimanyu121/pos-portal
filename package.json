--- conflicted
+++ resolved
@@ -15,11 +15,7 @@
     "migrate:4": "truffle migrate --network root --f 4 --to 4",
     "migrate:5": "truffle migrate --network child --f 5 --to 5",
     "migrate": "npm run migrate:2 && npm run migrate:3 && npm run migrate:4 && npm run migrate:5",
-<<<<<<< HEAD
-    "test": "truffle test --network test --bail",
-=======
-    "test": "truffle test --network root",
->>>>>>> e3254821
+    "test": "truffle test --network test",
     "lint": "npm run lint:sol && npm run lint:js",
     "lint:js": "eslint test/**/*.js",
     "lint:sol:fix": "solium -d contracts/ --fix",
